--- conflicted
+++ resolved
@@ -123,15 +123,9 @@
    #### Implementation 🛠️
    Retrieve the most relevant sentence while also accessing the sentences before and after it in the original text.
 
-<<<<<<< HEAD
-8. Semantic Chunking 🧠
-   - **[LangChain](all_rag_techniques/semantic_chunking.ipynb)**
-   - **[Runnable Script](all_rag_techniques_runnable_scripts/semantic_chunking.py)**
-=======
 9. Semantic Chunking 🧠
    - **[LangChain](https://github.com/NirDiamant/RAG_Techniques/blob/main/all_rag_techniques/semantic_chunking.ipynb)**
    - **[Runnable Script](https://github.com/NirDiamant/RAG_Techniques/blob/main/all_rag_techniques_runnable_scripts/semantic_chunking.py)**
->>>>>>> 66ea74ac
 
    #### Overview 🔎
    Dividing documents based on semantic coherence rather than fixed sizes.
